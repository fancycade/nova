--- conflicted
+++ resolved
@@ -3,13 +3,7 @@
 {deps, [
         {cowboy, "2.6.1"},
         {erlydtl, "0.12.1"},
-<<<<<<< HEAD
         {uuid_erl, "1.7.5"},
         {sync, "0.1.3"},
-        {erlydtl, {git, "https://github.com/erlydtl/erlydtl.git", {branch, "master"}}},
         {jhn_stdlib, {git, "https://github.com/JanHenryNystrom/jhn_stdlib.git", {branch, "master"}}}
-       ]}.
-=======
-        {sync, "0.1.3"}
-        ]}.
->>>>>>> 52269438
+       ]}.